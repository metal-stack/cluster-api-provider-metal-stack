# Build the manager binary
<<<<<<< HEAD
FROM golang:1.25 AS builder
=======
FROM golang:1.24 AS builder
>>>>>>> 3885e4a4
ARG TARGETOS
ARG TARGETARCH

WORKDIR /workspace
# Copy the Go Modules manifests
COPY go.mod go.mod
COPY go.sum go.sum
# cache deps before building and copying source so that we don't need to re-download as much
# and so that source changes don't invalidate our downloaded layer
RUN go mod download

# Copy the go source
COPY cmd/main.go cmd/main.go
COPY api/ api/
COPY internal/ internal/
COPY util/ util/

# Build
# the GOARCH has not a default value to allow the binary be built according to the host where the command
# was called. For example, if we call make docker-build in a local env which has the Apple Silicon M1 SO
# the docker BUILDPLATFORM arg will be linux/arm64 when for Apple x86 it will be linux/amd64. Therefore,
# by leaving it empty we can ensure that the container and binary shipped on it will have the same platform.
RUN CGO_ENABLED=0 GOOS=${TARGETOS:-linux} GOARCH=${TARGETARCH} go build -a -o manager cmd/main.go

# Use distroless as minimal base image to package the manager binary
# Refer to https://github.com/GoogleContainerTools/distroless for more details
FROM gcr.io/distroless/static:nonroot
WORKDIR /
COPY --from=builder /workspace/manager .
USER 65532:65532

ENTRYPOINT ["/manager"]<|MERGE_RESOLUTION|>--- conflicted
+++ resolved
@@ -1,9 +1,5 @@
 # Build the manager binary
-<<<<<<< HEAD
 FROM golang:1.25 AS builder
-=======
-FROM golang:1.24 AS builder
->>>>>>> 3885e4a4
 ARG TARGETOS
 ARG TARGETARCH
 
