--- conflicted
+++ resolved
@@ -9,18 +9,10 @@
 	github.com/onsi/ginkgo/v2 v2.22.0
 	github.com/onsi/gomega v1.36.0
 	github.com/stretchr/testify v1.9.0
-<<<<<<< HEAD
-	golang.org/x/sync v0.8.0
-	k8s.io/api v0.31.0
-	k8s.io/apimachinery v0.31.0
-	k8s.io/client-go v0.31.0
-=======
-	golang.org/x/crypto v0.31.0
 	golang.org/x/sync v0.10.0
 	k8s.io/api v0.31.3
 	k8s.io/apimachinery v0.31.3
 	k8s.io/client-go v0.31.3
->>>>>>> 35dd0620
 	k8s.io/utils v0.0.0-20240711033017-18e509b52bc8
 	sigs.k8s.io/cluster-api v1.9.4
 	sigs.k8s.io/controller-runtime v0.19.4
@@ -95,7 +87,6 @@
 	github.com/prometheus/common v0.60.0 // indirect
 	github.com/prometheus/procfs v0.15.1 // indirect
 	github.com/segmentio/asm v1.2.0 // indirect
-	github.com/spf13/cast v1.7.0 // indirect
 	github.com/spf13/cobra v1.8.1 // indirect
 	github.com/spf13/pflag v1.0.5 // indirect
 	github.com/stoewer/go-strcase v1.2.0 // indirect
@@ -112,7 +103,7 @@
 	go.opentelemetry.io/proto/otlp v1.3.1 // indirect
 	go.uber.org/multierr v1.11.0 // indirect
 	go.uber.org/zap v1.27.0 // indirect
-	golang.org/x/crypto v0.28.0 // indirect
+	golang.org/x/crypto v0.31.0 // indirect
 	golang.org/x/exp v0.0.0-20241009180824-f66d83c29e7c // indirect
 	golang.org/x/net v0.33.0 // indirect
 	golang.org/x/oauth2 v0.24.0 // indirect
