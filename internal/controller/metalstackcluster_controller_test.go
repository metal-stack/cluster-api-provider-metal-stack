--- conflicted
+++ resolved
@@ -110,14 +110,6 @@
 				NodeNetworkID:        nil,
 				ControlPlaneIP:       nil,
 				Partition:            "test-partition",
-<<<<<<< HEAD
-				Firewall: &v1alpha1.Firewall{
-					Size:               "v1-small-x86",
-					Image:              "firewall-ubuntu-3.0",
-					AdditionalNetworks: []string{"internet"},
-				},
-=======
->>>>>>> 53cb305e
 			}
 		})
 
@@ -228,11 +220,6 @@
 				"Status": Equal(corev1.ConditionTrue),
 			})))
 			Expect(resource.Status.Conditions).To(ContainElement(MatchFields(IgnoreExtras, Fields{
-<<<<<<< HEAD
-				"Type":   Equal(v1alpha1.ClusterFirewallDeploymentReady),
-				"Status": Equal(corev1.ConditionTrue),
-			})))
-			Expect(resource.Status.Conditions).To(ContainElement(MatchFields(IgnoreExtras, Fields{
 				"Type":   Equal(v1alpha1.ClusterControlPlaneIPEnsured),
 				"Status": Equal(corev1.ConditionTrue),
 			})))
@@ -241,23 +228,6 @@
 				Host: "192.168.42.1",
 				Port: 443,
 			}))
-
-			By("ssh keypair generation")
-			sshSecret := &corev1.Secret{
-				ObjectMeta: metav1.ObjectMeta{
-					Name:      owner.Name + "-ssh-keypair",
-					Namespace: resource.Namespace,
-				},
-			}
-			Expect(k8sClient.Get(ctx, client.ObjectKeyFromObject(sshSecret), sshSecret)).NotTo(HaveOccurred())
-			Expect(sshSecret.Data).To(HaveKey("id_rsa"))
-			Expect(sshSecret.Data).To(HaveKey("id_rsa.pub"))
-=======
-				"Type":   Equal(v1alpha1.ClusterControlPlaneEndpointEnsured),
-				"Status": Equal(corev1.ConditionTrue),
-			})))
-			Expect(resource.Status.Ready).To(BeTrue())
->>>>>>> 53cb305e
 		})
 	})
 	Context("reconciliation when external resources are provided", func() {
@@ -322,15 +292,7 @@
 						"Status": Equal(corev1.ConditionTrue),
 					}),
 					MatchFields(IgnoreExtras, Fields{
-<<<<<<< HEAD
-						"Type":   Equal(v1alpha1.ClusterFirewallDeploymentReady),
-						"Status": Equal(corev1.ConditionTrue),
-					}),
-					MatchFields(IgnoreExtras, Fields{
 						"Type":   Equal(v1alpha1.ClusterControlPlaneIPEnsured),
-=======
-						"Type":   Equal(v1alpha1.ClusterControlPlaneEndpointEnsured),
->>>>>>> 53cb305e
 						"Status": Equal(corev1.ConditionTrue),
 					}),
 				))
@@ -368,7 +330,6 @@
 					_, err := controllerReconciler.Reconcile(ctx, reconcile.Request{
 						NamespacedName: typeNamespacedName,
 					})
-<<<<<<< HEAD
 					Expect(err).ToNot(HaveOccurred())
 
 					Expect(k8sClient.Get(ctx, typeNamespacedName, resource)).ToNot(HaveOccurred())
@@ -380,37 +341,12 @@
 						"Status": Equal(corev1.ConditionTrue),
 					}),
 					MatchFields(IgnoreExtras, Fields{
-						"Type":   Equal(v1alpha1.ClusterFirewallDeploymentReady),
-						"Status": Equal(corev1.ConditionTrue),
-					}),
-					MatchFields(IgnoreExtras, Fields{
 						"Type":   Equal(v1alpha1.ClusterControlPlaneIPEnsured),
 						"Status": Equal(corev1.ConditionTrue),
 					}),
 				))
 
 				Expect(resource.Status.Ready).To(BeTrue())
-=======
-					return err
-				}).Should(MatchError(ContainSubstring("not found")))
-
-				Expect(k8sClient.Get(ctx, typeNamespacedName, resource)).ToNot(HaveOccurred())
-
-				Expect(resource.Status.Conditions).To(ContainElement(MatchFields(IgnoreExtras, Fields{
-					"Type":    Equal(v1alpha1.ClusterNodeNetworkEnsured),
-					"Status":  Equal(corev1.ConditionFalse),
-					"Reason":  Equal("InternalError"),
-					"Message": ContainSubstring("network not found"),
-				})))
-				Expect(resource.Status.Conditions).To(ContainElement(MatchFields(IgnoreExtras, Fields{
-					"Type":    Equal(v1alpha1.ClusterControlPlaneEndpointEnsured),
-					"Status":  Equal(corev1.ConditionFalse),
-					"Reason":  Equal("InternalError"),
-					"Message": ContainSubstring("ip not found"),
-				})))
-
-				Expect(resource.Status.Ready).To(BeFalse())
->>>>>>> 53cb305e
 			})
 		})
 	})
