# Contributing

<<<<<<< HEAD
Please check out the [contributing section](https://docs.metal-stack.io/stable/development/contributing/) in our [docs](https://docs.metal-stack.io/).

## Getting Started

### Local Development

This project comes with a preconfigured version of the [mini-lab](https://github.com/metal-stack/mini-lab) in [capi-lab](./capi-lab) which runs a local metal-stack instance and all prerequisites required by this provider.

```bash
make -C capi-lab

# allows access using metalctl and kubectl
eval $(make -C capi-lab --silent dev-env)
```

Next install our CAPMS provider into the cluster.

```bash
# repeat this whenever you make changes
make push-to-capi-lab
```

Before creating a cluster some manual steps are required beforehand: you need to allocate a node network and a firewall.

```bash
make -C capi-lab node-network
```

If you want to allow management of the metal-stack firewall by cluster-api, deploy the [firewall-controller-manager](https://github.com/metal-stack/firewall-controller-manager), too.

```bash
make -C capi-lab deploy-fcm
```

A basic cluster configuration that relies on `config/clusterctl-templates/cluster-template.yaml` and uses the aforementioned node network can be generated and applied to the management cluster using a make target.

```bash
make -C capi-lab apply-sample-cluster
```

Once the control plane node has phoned home, run:

```bash
make -C capi-lab mtu-fix
```

When the control plane node was provisioned, you can obtain the kubeconfig like:

```bash
kubectl get secret metal-test-kubeconfig -o jsonpath='{.data.value}' | base64 -d > capi-lab/.capms-cluster-kubeconfig.yaml
# alternatively:
clusterctl get kubeconfig metal-test > capi-lab/.capms-cluster-kubeconfig.yaml
```

It is now expected to deploy a CNI to the cluster:

```bash
kubectl --kubeconfig=capi-lab/.capms-cluster-kubeconfig.yaml create -f https://raw.githubusercontent.com/projectcalico/calico/v3.28.2/manifests/tigera-operator.yaml
cat <<EOF | kubectl --kubeconfig=capi-lab/.capms-cluster-kubeconfig.yaml create -f -
apiVersion: operator.tigera.io/v1
kind: Installation
metadata:
  name: default
spec:
  # Configures Calico networking.
  calicoNetwork:
    bgp: Disabled
    ipPools:
    - name: default-ipv4-ippool
      blockSize: 26
      cidr: 10.240.0.0/12
      encapsulation: None
    mtu: 1440
  cni:
    ipam:
      type: HostLocal
    type: Calico
EOF
```

> [!note]
> Actually, Calico should be configured using BGP (no overlay), eBPF and DSR. An example will be proposed in this repository at a later point in time.

The node's provider ID is provided by the [metal-ccm](https://github.com/metal-stack/metal-ccm), which needs to be deployed into the cluster:

```bash
make -C capi-lab deploy-metal-ccm
```

If you want to provide service's of type load balancer through MetalLB by the metal-ccm, you need to deploy MetalLB:

```bash
kubectl --kubeconfig capi-lab/.capms-cluster-kubeconfig.yaml apply --kustomize capi-lab/metallb
```

For each node in your Kubernetes cluster, you need to create a BGP peer configuration. Replace the placeholders ({{
NODE_ASN }}, {{ NODE_HOSTNAME }}, and {{ NODE_ROUTER_ID }}) with the appropriate values for each node.

```bash
cat <<EOF | kubectl --kubeconfig=capi-lab/.capms-cluster-kubeconfig.yaml create -f -
apiVersion: metallb.io/v1beta2
kind: BGPPeer
metadata:
  name: ${NODE_HOSTNAME}
  namespace: metallb-system
spec:
  holdTime: 1m30s
  keepaliveTime: 0s
  myASN: ${NODE_ASN}
  nodeSelectors:
  - matchExpressions:
    - key: kubernetes.io/hostname
      operator: In
      values:
      - ${NODE_HOSTNAME}
  passwordSecret: {}
  peerASN: ${NODE_ASN}
  peerAddress: ${NODE_ROUTER_ID}
EOF
```

That's it!

### To Deploy on the cluster
**Build and push your image to the location specified by `IMG`:**

```sh
make docker-build docker-push IMG=<some-registry>/cluster-api-provider-metal-stack:tag
```

**NOTE:** This image ought to be published in the personal registry you specified.
And it is required to have access to pull the image from the working environment.
Make sure you have the proper permission to the registry if the above commands don’t work.

**Install the CRDs into the cluster:**

```sh
make install
```

**Deploy the Manager to the cluster with the image specified by `IMG`:**

```sh
make deploy IMG=<some-registry>/cluster-api-provider-metal-stack:tag
```

> **NOTE**: If you encounter RBAC errors, you may need to grant yourself cluster-admin privileges or be logged in as admin.

**Create instances of your solution**
You can apply the sample cluster configuration:

```sh
make -C capi-lab apply-sample-cluster
```

### To Uninstall
**Delete the instances (CRs) from the cluster:**

```sh
make -C capi-lab delete-sample-cluster
```

**Delete the APIs(CRDs) from the cluster:**

```sh
make uninstall
```

**UnDeploy the controller from the cluster:**

```sh
make undeploy
```

## Project Distribution

Following are the steps to build the installer and distribute this project to users.

1. Build the installer for the image built and published in the registry:

```sh
make build-installer IMG=<some-registry>/cluster-api-provider-metal-stack:tag
```

NOTE: The makefile target mentioned above generates an 'install.yaml'
file in the dist directory. This file contains all the resources built
with Kustomize, which are necessary to install this project without
its dependencies.

2. Using the installer

Users can just run kubectl apply -f <URL for YAML BUNDLE> to install the project, i.e.:

```sh
kubectl apply -f https://raw.githubusercontent.com/<org>/cluster-api-provider-metal-stack/<tag or branch>/dist/install.yaml
```
=======
Please check out the [contributing section](https://docs.metal-stack.io/stable/development/contributing/) in our [docs](https://docs.metal-stack.io/).
>>>>>>> 5a5d61b4
<|MERGE_RESOLUTION|>--- conflicted
+++ resolved
@@ -1,202 +1,3 @@
 # Contributing
 
-<<<<<<< HEAD
-Please check out the [contributing section](https://docs.metal-stack.io/stable/development/contributing/) in our [docs](https://docs.metal-stack.io/).
-
-## Getting Started
-
-### Local Development
-
-This project comes with a preconfigured version of the [mini-lab](https://github.com/metal-stack/mini-lab) in [capi-lab](./capi-lab) which runs a local metal-stack instance and all prerequisites required by this provider.
-
-```bash
-make -C capi-lab
-
-# allows access using metalctl and kubectl
-eval $(make -C capi-lab --silent dev-env)
-```
-
-Next install our CAPMS provider into the cluster.
-
-```bash
-# repeat this whenever you make changes
-make push-to-capi-lab
-```
-
-Before creating a cluster some manual steps are required beforehand: you need to allocate a node network and a firewall.
-
-```bash
-make -C capi-lab node-network
-```
-
-If you want to allow management of the metal-stack firewall by cluster-api, deploy the [firewall-controller-manager](https://github.com/metal-stack/firewall-controller-manager), too.
-
-```bash
-make -C capi-lab deploy-fcm
-```
-
-A basic cluster configuration that relies on `config/clusterctl-templates/cluster-template.yaml` and uses the aforementioned node network can be generated and applied to the management cluster using a make target.
-
-```bash
-make -C capi-lab apply-sample-cluster
-```
-
-Once the control plane node has phoned home, run:
-
-```bash
-make -C capi-lab mtu-fix
-```
-
-When the control plane node was provisioned, you can obtain the kubeconfig like:
-
-```bash
-kubectl get secret metal-test-kubeconfig -o jsonpath='{.data.value}' | base64 -d > capi-lab/.capms-cluster-kubeconfig.yaml
-# alternatively:
-clusterctl get kubeconfig metal-test > capi-lab/.capms-cluster-kubeconfig.yaml
-```
-
-It is now expected to deploy a CNI to the cluster:
-
-```bash
-kubectl --kubeconfig=capi-lab/.capms-cluster-kubeconfig.yaml create -f https://raw.githubusercontent.com/projectcalico/calico/v3.28.2/manifests/tigera-operator.yaml
-cat <<EOF | kubectl --kubeconfig=capi-lab/.capms-cluster-kubeconfig.yaml create -f -
-apiVersion: operator.tigera.io/v1
-kind: Installation
-metadata:
-  name: default
-spec:
-  # Configures Calico networking.
-  calicoNetwork:
-    bgp: Disabled
-    ipPools:
-    - name: default-ipv4-ippool
-      blockSize: 26
-      cidr: 10.240.0.0/12
-      encapsulation: None
-    mtu: 1440
-  cni:
-    ipam:
-      type: HostLocal
-    type: Calico
-EOF
-```
-
-> [!note]
-> Actually, Calico should be configured using BGP (no overlay), eBPF and DSR. An example will be proposed in this repository at a later point in time.
-
-The node's provider ID is provided by the [metal-ccm](https://github.com/metal-stack/metal-ccm), which needs to be deployed into the cluster:
-
-```bash
-make -C capi-lab deploy-metal-ccm
-```
-
-If you want to provide service's of type load balancer through MetalLB by the metal-ccm, you need to deploy MetalLB:
-
-```bash
-kubectl --kubeconfig capi-lab/.capms-cluster-kubeconfig.yaml apply --kustomize capi-lab/metallb
-```
-
-For each node in your Kubernetes cluster, you need to create a BGP peer configuration. Replace the placeholders ({{
-NODE_ASN }}, {{ NODE_HOSTNAME }}, and {{ NODE_ROUTER_ID }}) with the appropriate values for each node.
-
-```bash
-cat <<EOF | kubectl --kubeconfig=capi-lab/.capms-cluster-kubeconfig.yaml create -f -
-apiVersion: metallb.io/v1beta2
-kind: BGPPeer
-metadata:
-  name: ${NODE_HOSTNAME}
-  namespace: metallb-system
-spec:
-  holdTime: 1m30s
-  keepaliveTime: 0s
-  myASN: ${NODE_ASN}
-  nodeSelectors:
-  - matchExpressions:
-    - key: kubernetes.io/hostname
-      operator: In
-      values:
-      - ${NODE_HOSTNAME}
-  passwordSecret: {}
-  peerASN: ${NODE_ASN}
-  peerAddress: ${NODE_ROUTER_ID}
-EOF
-```
-
-That's it!
-
-### To Deploy on the cluster
-**Build and push your image to the location specified by `IMG`:**
-
-```sh
-make docker-build docker-push IMG=<some-registry>/cluster-api-provider-metal-stack:tag
-```
-
-**NOTE:** This image ought to be published in the personal registry you specified.
-And it is required to have access to pull the image from the working environment.
-Make sure you have the proper permission to the registry if the above commands don’t work.
-
-**Install the CRDs into the cluster:**
-
-```sh
-make install
-```
-
-**Deploy the Manager to the cluster with the image specified by `IMG`:**
-
-```sh
-make deploy IMG=<some-registry>/cluster-api-provider-metal-stack:tag
-```
-
-> **NOTE**: If you encounter RBAC errors, you may need to grant yourself cluster-admin privileges or be logged in as admin.
-
-**Create instances of your solution**
-You can apply the sample cluster configuration:
-
-```sh
-make -C capi-lab apply-sample-cluster
-```
-
-### To Uninstall
-**Delete the instances (CRs) from the cluster:**
-
-```sh
-make -C capi-lab delete-sample-cluster
-```
-
-**Delete the APIs(CRDs) from the cluster:**
-
-```sh
-make uninstall
-```
-
-**UnDeploy the controller from the cluster:**
-
-```sh
-make undeploy
-```
-
-## Project Distribution
-
-Following are the steps to build the installer and distribute this project to users.
-
-1. Build the installer for the image built and published in the registry:
-
-```sh
-make build-installer IMG=<some-registry>/cluster-api-provider-metal-stack:tag
-```
-
-NOTE: The makefile target mentioned above generates an 'install.yaml'
-file in the dist directory. This file contains all the resources built
-with Kustomize, which are necessary to install this project without
-its dependencies.
-
-2. Using the installer
-
-Users can just run kubectl apply -f <URL for YAML BUNDLE> to install the project, i.e.:
-
-```sh
-kubectl apply -f https://raw.githubusercontent.com/<org>/cluster-api-provider-metal-stack/<tag or branch>/dist/install.yaml
-```
-=======
-Please check out the [contributing section](https://docs.metal-stack.io/stable/development/contributing/) in our [docs](https://docs.metal-stack.io/).
->>>>>>> 5a5d61b4
+Please check out the [contributing section](https://docs.metal-stack.io/stable/development/contributing/) in our [docs](https://docs.metal-stack.io/).