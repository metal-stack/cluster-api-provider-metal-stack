--- conflicted
+++ resolved
@@ -7,12 +7,11 @@
 kind: Metadata
 releaseSeries:
   - major: 0
+    minor: 8
+    contract: v1beta2
+  - major: 0
     minor: 7
-<<<<<<< HEAD
-    contract: v1beta2
-=======
     contract: v1beta1
->>>>>>> 3885e4a4
   - major: 0
     minor: 6
     contract: v1beta1
